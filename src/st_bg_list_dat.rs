--- conflicted
+++ resolved
@@ -1,24 +1,3 @@
-<<<<<<< HEAD
-#![allow(clippy::needless_option_as_deref)] // this is fixed by upgrading pyo3.
-                                            /*
-                                             * Copyright 2021-2022 Capypara and the SkyTemple Contributors
-                                             *
-                                             * This file is part of SkyTemple.
-                                             *
-                                             * SkyTemple is free software: you can redistribute it and/or modify
-                                             * it under the terms of the GNU General Public License as published by
-                                             * the Free Software Foundation, either version 3 of the License, or
-                                             * (at your option) any later version.
-                                             *
-                                             * SkyTemple is distributed in the hope that it will be useful,
-                                             * but WITHOUT ANY WARRANTY; without even the implied warranty of
-                                             * MERCHANTABILITY or FITNESS FOR A PARTICULAR PURPOSE.  See the
-                                             * GNU General Public License for more details.
-                                             *
-                                             * You should have received a copy of the GNU General Public License
-                                             * along with SkyTemple.  If not, see <https://www.gnu.org/licenses/>.
-                                             */
-=======
 // this is fixed by upgrading pyo3.
 #![allow(clippy::needless_option_as_deref)]
 /*
@@ -39,7 +18,6 @@
  * You should have received a copy of the GNU General Public License
  * along with SkyTemple.  If not, see <https://www.gnu.org/licenses/>.
  */
->>>>>>> 4b8f0adf
 use crate::bytes::StBytes;
 use crate::encoding::{BufEncoding, BufMutEncoding};
 use crate::err::convert_io_err;
